--- conflicted
+++ resolved
@@ -411,15 +411,10 @@
         rpc.cast(context,
                  self.db.queue_get_for(context, FLAGS.compute_topic, host),
                  {"method": "unrescue_instance",
-<<<<<<< HEAD
                   "args": {"instance_id": instance['id']}})
 
     def get_ajax_console(self, context, instance_id):
-        """Get an AJAX Console
-
-        In order for this to work properly, a ttyS0 must be configured
-        in the instance
-        """
+        """Get a url to an AJAX Console"""
 
         instance_ref = db.instance_get_by_internal_id(context, instance_id)
 
@@ -436,8 +431,6 @@
 
         return {'url': '%s?token=%s' % (FLAGS.ajax_console_proxy_url,
                 output['token'])}
-=======
-                  "args": {"instance_id": instance_id}})
 
     def lock(self, context, instance_id):
         """
@@ -501,5 +494,4 @@
     def associate_floating_ip(self, context, instance_id, address):
         instance = self.get(context, instance_id)
         self.network_api.associate_floating_ip(context, address,
-                                               instance['fixed_ip'])
->>>>>>> 16c420ee
+                                               instance['fixed_ip'])