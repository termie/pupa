--- conflicted
+++ resolved
@@ -132,14 +132,9 @@
 def get_dhcp_hosts(context, network_id):
     """Get a string containing a network's hosts config in dnsmasq format"""
     hosts = []
-<<<<<<< HEAD
     for fixed_ip_ref in db.network_get_associated_fixed_ips(context,
                                                             network_id):
         hosts.append(_host_dhcp(fixed_ip_ref))
-=======
-    for fixed_ip in db.network_get_associated_fixed_ips(context, network_id):
-        hosts.append(_host_dhcp(fixed_ip['address']))
->>>>>>> 2b65cf96
     return '\n'.join(hosts)
 
 
@@ -182,7 +177,7 @@
     instance_ref = fixed_ip_ref['instance']
     return "%s,%s.novalocal,%s" % (instance_ref['mac_address'],
                                    instance_ref['hostname'],
-                                   fixed_ip_ref['str_id'])
+                                   fixed_ip_ref['address'])
 
 
 def _execute(cmd, *args, **kwargs):
